--- conflicted
+++ resolved
@@ -91,7 +91,6 @@
     lazy val col = pos.column
 
     private lazy val pos = Position.computeFrom(input, index)
-<<<<<<< HEAD
   }
 
   /**
@@ -113,40 +112,13 @@
     private lazy val traced = TracedFailure(input, index, lastParser, (startIndex, startParser))
   }
 
-=======
-  }
-
-  /**
-    * Additional tracing information on a parse failure.
-    * Use `apply()` or short `()` to obtain the [[TracedFailure]].
-    * See [[TracedFailure]] for further details.
-    */
-  trait Traced extends Function0[TracedFailure] {
-
-    /** Call to obtain the [[TracedFailure]]. This is a costly operation (3-4 times the time it takes to execute [[Parser.parse()]]. */
-    def apply() : TracedFailure
-  }
-
-  private[core] class TracedImpl(input: String, startIndex: Int, startParser: Parser[_], index: Int, lastParser: Parser[_]) extends Traced {
-
-    def apply() : TracedFailure = traced
-
-    /** Get the underlying [[TracedFailure]] to allow for analysis of the full parse stack.. */
-    private lazy val traced = TracedFailure(input, index, lastParser, (startIndex, startParser))
-  }
-
->>>>>>> ab137950
   case class Position(line: Int, column: Int)
 
   object Position {
     def computeFrom(input: String, index: Int) : Position = {
       val lines = input.take(1 + index).lines.toVector
       val line = lines.length
-<<<<<<< HEAD
       val col = lines.lastOption.map(_.length).getOrElse(0)
-=======
-      val col = lines.last.length
->>>>>>> ab137950
       Position(line, col)
     }
   }
@@ -156,10 +128,6 @@
 
       val pos = Position.computeFrom(input, index)
       s"${Precedence.opWrap(p, Precedence.`:`)}:${pos.line}:${pos.column}"
-<<<<<<< HEAD
-
-=======
->>>>>>> ab137950
     }
     def formatStackTrace(stack: Seq[Frame],
                           input: String,
