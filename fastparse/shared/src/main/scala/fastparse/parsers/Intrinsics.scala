package fastparse.parsers
import acyclic.file
import fastparse.utils.Utils._
import fastparse.core.{ParseCtx, Parsed, Parser, Precedence}
import fastparse.utils.{ElemSetHelper, ReprOps, Utils}

/**
 * High-performance intrinsics for parsing common patterns. All
 * of these have equivalent to constructs that can be put together
 * using a combination of "string"s, p1 | p2, and p.rep, but much
 * faster or more convenient.
 */
object Intrinsics {

  abstract class ElemSet[Elem, Repr](elems: Seq[Elem])
                                    (implicit helper: ElemSetHelper[Elem],
                                     repr: ReprOps[Elem, Repr])
      extends Parser[Unit, Elem, Repr]{
    private[this] val uberSet = BitSet(elems)
    def parseRec(cfg: ParseCtx[Elem, Repr], index: Int) = {
      val input = cfg.input
      if (!input.isReachable(index)) fail(cfg.failure, index)
      else if (uberSet(input(index))) success(cfg.success, (), index + 1, Set.empty, false)
      else fail(cfg.failure, index)
    }
  }
  /**
   * Parses a single character if it passes the predicate
   */
  case class ElemPred[Elem, Repr](name: String,
                                  predicate: Elem => Boolean)
                                 (implicit helper: ElemSetHelper[Elem],
                                  repr: ReprOps[Elem, Repr])
    extends ElemSet[Elem, Repr](helper.allValues.filter(predicate)){

    override def toString = s"$name($predicate)"
  }

  /**
   * Parses a single character if its contained in the lists of allowed characters
   */
  case class ElemIn[Elem, Repr](name: String,
                                strings: Seq[Elem]*)
                               (implicit repr: ReprOps[Elem, Repr],
                                ehelper: ElemSetHelper[Elem])
      extends ElemSet[Elem, Repr](repr.toArray(repr.flatten(strings.map(repr.fromSeq)))){
    override def toString = s"$name(${repr.literalize(repr.flatten(strings.map(repr.fromSeq)))})"
  }

  /**
   * Keeps consuming characters until the predicate [[pred]] becomes false.
   * Functionally equivalent to using `.rep` and [[ElemPred]], but much faster.
   */
  case class ElemsWhile[Elem, Repr](name: String,
                                        pred: Elem => Boolean, min: Int = 1)
                                       (implicit helper: ElemSetHelper[Elem],
                                        repr: ReprOps[Elem, Repr])
      extends Parser[Unit, Elem, Repr]{
    private[this] val uberSet = BitSet(helper.allValues.filter(pred))

    def parseRec(cfg: ParseCtx[Elem, Repr], index: Int) = {
      var curr = index
      val input = cfg.input
      while(input.isReachable(curr) && uberSet(input(curr))) curr += 1
      if (curr - index < min) fail(cfg.failure, curr)
      else success(cfg.success, (), curr, Set.empty, false)
    }
    override def toString = s"$name($pred)"
  }
  /**
   * Very efficiently attempts to parse a set of strings, by
   * first converting it into an array-backed Trie and then walking it once.
   * If multiple strings match the input, longest match wins.
   */
  case class StringIn[Elem, Repr](strings: Repr*)
                                 (implicit repr: ReprOps[Elem, Repr],
                                  helper: ElemSetHelper[Elem],
                                  ordering: Ordering[Elem])
      extends Parser[Unit, Elem, Repr] {

<<<<<<< HEAD
    private[this] val trie = new TrieNode[Elem](strings.map(repr.toArray(_): IndexedSeq[Elem]))
=======
    private[this] val trie = new TrieNode(strings, false)
>>>>>>> bb18e55d

    def parseRec(cfg: ParseCtx[Elem, Repr], index: Int) = {
      val length = trie.query(cfg.input, index)
      if (length != -1) success(cfg.success, (), index + length + 1, Set.empty, false)
      else fail(cfg.failure, index)
    }
    override def toString = {
      s"StringIn(${strings.map(repr.literalize).mkString(", ")})"
    }
  }

  /**
   * Very efficiently attempts to parse a set of strings case insensitively, by
   * first converting it into an array-backed Trie and then walking it once.
   * If multiple strings match the input, longest match wins.
   */
  case class StringInIgnoreCase(strings: String*) extends Parser[Unit]{

    private[this] val trie = new TrieNode(strings, true)

    def parseRec(cfg: ParseCtx, index: Int) = {
      val length = trie.query(cfg.input, index)
      if (length != -1) success(cfg.success, (), index + length + 1, Set.empty, false)
      else fail(cfg.failure, index)
    }
    override def toString = {
      s"StringInIgnoreCase(${strings.map(literalize(_)).mkString(", ")})"
    }
  }
}<|MERGE_RESOLUTION|>--- conflicted
+++ resolved
@@ -72,17 +72,13 @@
    * first converting it into an array-backed Trie and then walking it once.
    * If multiple strings match the input, longest match wins.
    */
-  case class StringIn[Elem, Repr](strings: Repr*)
-                                 (implicit repr: ReprOps[Elem, Repr],
-                                  helper: ElemSetHelper[Elem],
-                                  ordering: Ordering[Elem])
+  class StringInBase[Elem, Repr](ignoreCase: Boolean, strings: Repr*)
+                                (implicit repr: ReprOps[Elem, Repr],
+                                 helper: ElemSetHelper[Elem],
+                                 ordering: Ordering[Elem])
       extends Parser[Unit, Elem, Repr] {
 
-<<<<<<< HEAD
-    private[this] val trie = new TrieNode[Elem](strings.map(repr.toArray(_): IndexedSeq[Elem]))
-=======
-    private[this] val trie = new TrieNode(strings, false)
->>>>>>> bb18e55d
+    private[this] val trie = new TrieNode[Elem](strings.map(repr.toArray(_): IndexedSeq[Elem]), ignoreCase)
 
     def parseRec(cfg: ParseCtx[Elem, Repr], index: Int) = {
       val length = trie.query(cfg.input, index)
@@ -94,22 +90,13 @@
     }
   }
 
-  /**
-   * Very efficiently attempts to parse a set of strings case insensitively, by
-   * first converting it into an array-backed Trie and then walking it once.
-   * If multiple strings match the input, longest match wins.
-   */
-  case class StringInIgnoreCase(strings: String*) extends Parser[Unit]{
+  case class StringIn[Elem, Repr](strings: Repr*)
+                                 (implicit repr: ReprOps[Elem, Repr],
+                                  helper: ElemSetHelper[Elem],
+                                  ordering: Ordering[Elem]) extends StringInBase(false, strings:_*)
 
-    private[this] val trie = new TrieNode(strings, true)
-
-    def parseRec(cfg: ParseCtx, index: Int) = {
-      val length = trie.query(cfg.input, index)
-      if (length != -1) success(cfg.success, (), index + length + 1, Set.empty, false)
-      else fail(cfg.failure, index)
-    }
-    override def toString = {
-      s"StringInIgnoreCase(${strings.map(literalize(_)).mkString(", ")})"
-    }
-  }
+  case class StringInIgnoreCase[Elem, Repr](strings: Repr*)
+                                           (implicit repr: ReprOps[Elem, Repr],
+                                            helper: ElemSetHelper[Elem],
+                                            ordering: Ordering[Elem]) extends StringInBase(true, strings:_*)
 }