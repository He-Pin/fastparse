--- conflicted
+++ resolved
@@ -59,49 +59,6 @@
       checkDir("target/repos/"+name, filter)
     }
 
-<<<<<<< HEAD
-//
-//    "lihaoyi/fastparse" - checkRepo()
-//    "scala-js/scala-js" - checkRepo()
-//    "scalaz/scalaz" - checkRepo()
-//    "milessabin/shapeless" - checkRepo()
-//    "akka/akka"- checkRepo()
-//    "lift/framework" - checkRepo()
-//    "playframework/playframework" - checkRepo()
-//    "PredictionIO/PredictionIO" - checkRepo()
-//    "apache/spark" - checkRepo()
-//    "sbt/sbt" - checkRepo(
-//      x => !Seq(
-//        // Unicode escapes in weird places
-//        "target/repos/sbt/main-settings/src/main/scala/sbt/std/InputWrapper.scala",
-//        // uses a package called `macro`
-//        "target/repos/sbt/sbt/src/sbt-test/source-dependencies/inherited-macros",
-//        "target/repos/sbt/sbt/src/sbt-test/source-dependencies/macro"
-//      ).exists(x.startsWith)
-//    )
-//    "non/cats" - checkRepo()
-//    "twitter/finagle" - checkRepo()
-//    "apache/kafka" - checkRepo()
-//    "scalanlp/breeze" - checkRepo()
-//    "non/spire" - checkRepo()
-//    "saddle/saddle" - checkRepo()
-//    "scala-ide/scala-ide" - checkRepo()
-//    "scalafx/scalafx" - checkRepo()
-//    "scalafx/scalafx-ensemble"- checkRepo()
-//    "takezoe/gitbucket" - checkRepo()
-//    "twitter/scalding" - checkRepo()
-//    "pocorall/scaloid" - checkRepo()
-//    "mesosphere/marathon" - checkRepo()
-//    "scalatra/scalatra" - checkRepo()
-//    "slick/slick" - checkRepo()
-//    "ensime/ensime-server" - checkRepo()
-//    "GravityLabs/goose" - checkRepo()
-//    "ornicar/lila" - checkRepo(
-//      x => !Seq(
-//        "target/repos/lila/modules/lobby/src/main/SocketHandler.scala"
-//      ).exists(x.startsWith)
-//    )
-=======
 
     "lihaoyi/fastparse" - checkRepo()
     "scala-js/scala-js" - checkRepo()
@@ -146,7 +103,7 @@
         "target/repos/lila/modules/lobby/src/main/SocketHandler.scala"
       ).exists(x.startsWith)
     )
->>>>>>> 477f06b2
+
     "precog/platform" - checkRepo()
     "twitter/util" - checkRepo()
     "scala/pickling" - checkRepo()
